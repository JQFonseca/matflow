--- conflicted
+++ resolved
@@ -1326,14 +1326,6 @@
                                 }
                             })
 
-<<<<<<< HEAD
-                        for group_name, group in loc_in['groups'].items():
-                            print(f'\t local group_name: {group_name}; group: {group}')
-                            group = resolve_group(group, loc_in['inputs'], repeats_idx)
-                            groups.update({group_name: group})
-
-=======
->>>>>>> 03e6120f
                     else:
                         existing_size = incoming_size
                         repeats_idx = [None] * existing_size
